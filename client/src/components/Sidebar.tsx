import React from 'react';
import {
  CheckIcon,
  ChevronDownIcon,
  SparklesIcon,
  CurrencyDollarIcon,
  GlobeAltIcon,
  DocumentTextIcon,
  CloudIcon,
  CameraIcon,
  CalculatorIcon,
  CalendarIcon,
  UserCircleIcon
} from '@heroicons/react/24/outline';
import { NavLink, useNavigate } from 'react-router-dom';
import { useAuth } from '../contexts/AuthContext';

const Sidebar: React.FC = () => {
  const { currentUser, logout } = useAuth();
<<<<<<< HEAD
=======
  // Temporary: language switching disabled until i18n is configured
  const i18n = { language: localStorage.getItem('language') || 'en', changeLanguage: (lng: string) => { localStorage.setItem('language', lng); window.location.reload(); } } as const;
>>>>>>> e0b228d5
  const navigate = useNavigate();

  const handleLogout = async () => {
    try {
      await logout();
      navigate('/login');
    } catch (error) {
      console.error('Failed to log out:', error);
    }
  };

  const changeLanguage = (lang: string) => {
    localStorage.setItem('language', lang);
    window.location.reload(); // Simple language change
  };

  const currentLanguage = localStorage.getItem('language') || 'en';

  return (
    <div className="w-64 bg-white shadow-lg flex flex-col h-screen sticky top-0 overflow-y-auto no-scrollbar">
      {/* Header */}
      <div className="p-6 border-b border-gray-200">
        <div className="flex items-center justify-between">
          <div>
            <h1 className="text-xl font-bold text-kisan-green">Project Kisan</h1>
            <p className="text-sm text-gray-600">Farmer's AI Assistant</p>
          </div>
          <ChevronDownIcon className="w-5 h-5 text-gray-400" />
        </div>
      </div>

      {/* Navigation Menu */}
      <nav className="p-4">
        <div className="space-y-2">
          <NavLink to="/dashboard" className={({ isActive }) => (isActive ? 'text-kisan-green' : 'text-gray-700') + ' flex items-center gap-3'}>
            <CheckIcon className="w-5 h-5" />
            <span>Dashboard</span>
          </NavLink>
          <NavLink to="/scan-crop" className={({ isActive }) => (isActive ? 'text-kisan-green' : 'text-gray-700') + ' flex items-center gap-3'}>
            <SparklesIcon className="w-5 h-5" />
            <span>Crop Health</span>
          </NavLink>
          <NavLink to="/market" className={({ isActive }) => (isActive ? 'text-kisan-green' : 'text-gray-700') + ' flex items-center gap-3'}>
            <CurrencyDollarIcon className="w-5 h-5" />
            <span>Market Prices</span>
          </NavLink>
          <NavLink to="/carbon-credits" className={({ isActive }) => (isActive ? 'text-kisan-green' : 'text-gray-700') + ' flex items-center gap-3'}>
            <GlobeAltIcon className="w-5 h-5" />
            <span>Carbon Credits</span>
          </NavLink>
          <NavLink to="/schemes" className={({ isActive }) => (isActive ? 'text-kisan-green' : 'text-gray-700') + ' flex items-center gap-3'}>
            <DocumentTextIcon className="w-5 h-5" />
            <span>Govt. Schemes</span>
          </NavLink>
          <NavLink to="/weather" className={({ isActive }) => (isActive ? 'text-kisan-green' : 'text-gray-700') + ' flex items-center gap-3'}>
            <CloudIcon className="w-5 h-5" />
            <span>Weather</span>
          </NavLink>
        </div>
      </nav>

      {/* Tools Section */}
      <div className="p-4 border-t border-gray-200">
        <h3 className="text-xs font-semibold text-gray-500 uppercase tracking-wider mb-3">TOOLS</h3>
        <div className="space-y-2">
          <NavLink to="/scan-crop" className={({ isActive }) => (isActive ? 'text-kisan-green' : 'text-gray-700') + ' flex items-center gap-3'}>
            <CameraIcon className="w-5 h-5" />
            <span>Scan Crop</span>
          </NavLink>
          <NavLink to="/profit-calculator" className={({ isActive }) => (isActive ? 'text-kisan-green' : 'text-gray-700') + ' flex items-center gap-3'}>
            <CalculatorIcon className="w-5 h-5" />
            <span>Profit Calculator</span>
          </NavLink>
          <NavLink to="/crop-calendar" className={({ isActive }) => (isActive ? 'text-kisan-green' : 'text-gray-700') + ' flex items-center gap-3'}>
            <CalendarIcon className="w-5 h-5" />
            <span>Crop Calendar</span>
          </NavLink>
        </div>
      </div>

      {/* Language Section */}
      <div className="p-4 border-t border-gray-200">
        <h3 className="text-xs font-semibold text-gray-500 uppercase tracking-wider mb-3">LANGUAGES</h3>
        <div className="space-y-1">
          <button
            onClick={() => changeLanguage('kn')}
            className={`block w-full text-left ${currentLanguage === 'kn' ? 'text-kisan-green font-medium' : 'text-gray-700'}`}
          >
            {currentLanguage === 'kn' ? '✓ ' : ''}ಕನ್ನಡ
          </button>
          <button
            onClick={() => changeLanguage('en')}
            className={`block w-full text-left ${currentLanguage === 'en' ? 'text-kisan-green font-medium' : 'text-gray-700'}`}
          >
            {currentLanguage === 'en' ? '✓ ' : ''}English
          </button>
          <button
            onClick={() => changeLanguage('hi')}
            className={`block w-full text-left ${currentLanguage === 'hi' ? 'text-kisan-green font-medium' : 'text-gray-700'}`}
          >
            {currentLanguage === 'hi' ? '✓ ' : ''}हिन्दी
          </button>
          <button
            onClick={() => changeLanguage('ta')}
            className={`block w-full text-left ${currentLanguage === 'ta' ? 'text-kisan-green font-medium' : 'text-gray-700'}`}
          >
            {currentLanguage === 'ta' ? '✓ ' : ''}தமிழ்
          </button>
          <button
            onClick={() => changeLanguage('te')}
            className={`block w-full text-left ${currentLanguage === 'te' ? 'text-kisan-green font-medium' : 'text-gray-700'}`}
          >
            {currentLanguage === 'te' ? '✓ ' : ''}తెలుగు
          </button>
        </div>
      </div>

      {/* User Profile (moved below languages) */}
      <div className="p-4 border-t border-gray-200">
        <div className="flex items-center">
          <UserCircleIcon className="w-10 h-10 text-gray-400 mr-3" />
          <div>
            <p className="text-sm font-medium text-gray-900">
              {currentUser?.displayName || currentUser?.email}
            </p>
            <p className="text-xs text-gray-500">Farmer, Karnataka</p>
          </div>
        </div>
      </div>

      {/* Sign Out (placed after Languages) */}
      <div className="p-4 border-t border-gray-200">
        <button
          onClick={handleLogout}
          className="w-full text-left text-sm text-red-600 hover:text-red-800"
        >
          Sign out
        </button>
      </div>
    </div>
  );
};

export default Sidebar;<|MERGE_RESOLUTION|>--- conflicted
+++ resolved
@@ -17,11 +17,8 @@
 
 const Sidebar: React.FC = () => {
   const { currentUser, logout } = useAuth();
-<<<<<<< HEAD
-=======
   // Temporary: language switching disabled until i18n is configured
   const i18n = { language: localStorage.getItem('language') || 'en', changeLanguage: (lng: string) => { localStorage.setItem('language', lng); window.location.reload(); } } as const;
->>>>>>> e0b228d5
   const navigate = useNavigate();
 
   const handleLogout = async () => {
@@ -32,13 +29,6 @@
       console.error('Failed to log out:', error);
     }
   };
-
-  const changeLanguage = (lang: string) => {
-    localStorage.setItem('language', lang);
-    window.location.reload(); // Simple language change
-  };
-
-  const currentLanguage = localStorage.getItem('language') || 'en';
 
   return (
     <div className="w-64 bg-white shadow-lg flex flex-col h-screen sticky top-0 overflow-y-auto no-scrollbar">
@@ -52,6 +42,8 @@
           <ChevronDownIcon className="w-5 h-5 text-gray-400" />
         </div>
       </div>
+
+      
 
       {/* Navigation Menu */}
       <nav className="p-4">
@@ -107,34 +99,34 @@
         <h3 className="text-xs font-semibold text-gray-500 uppercase tracking-wider mb-3">LANGUAGES</h3>
         <div className="space-y-1">
           <button
-            onClick={() => changeLanguage('kn')}
-            className={`block w-full text-left ${currentLanguage === 'kn' ? 'text-kisan-green font-medium' : 'text-gray-700'}`}
+            onClick={() => { i18n.changeLanguage('kn'); localStorage.setItem('language', 'kn'); }}
+            className={`block w-full text-left ${i18n.language === 'kn' ? 'text-kisan-green font-medium' : 'text-gray-700'}`}
           >
-            {currentLanguage === 'kn' ? '✓ ' : ''}ಕನ್ನಡ
+            {i18n.language === 'kn' ? '✓ ' : ''}ಕನ್ನಡ
           </button>
           <button
-            onClick={() => changeLanguage('en')}
-            className={`block w-full text-left ${currentLanguage === 'en' ? 'text-kisan-green font-medium' : 'text-gray-700'}`}
+            onClick={() => { i18n.changeLanguage('en'); localStorage.setItem('language', 'en'); }}
+            className={`block w-full text-left ${i18n.language === 'en' ? 'text-kisan-green font-medium' : 'text-gray-700'}`}
           >
-            {currentLanguage === 'en' ? '✓ ' : ''}English
+            {i18n.language === 'en' ? '✓ ' : ''}English
           </button>
           <button
-            onClick={() => changeLanguage('hi')}
-            className={`block w-full text-left ${currentLanguage === 'hi' ? 'text-kisan-green font-medium' : 'text-gray-700'}`}
+            onClick={() => { i18n.changeLanguage('hi'); localStorage.setItem('language', 'hi'); }}
+            className={`block w-full text-left ${i18n.language === 'hi' ? 'text-kisan-green font-medium' : 'text-gray-700'}`}
           >
-            {currentLanguage === 'hi' ? '✓ ' : ''}हिन्दी
+            {i18n.language === 'hi' ? '✓ ' : ''}हिन्दी
           </button>
           <button
-            onClick={() => changeLanguage('ta')}
-            className={`block w-full text-left ${currentLanguage === 'ta' ? 'text-kisan-green font-medium' : 'text-gray-700'}`}
+            onClick={() => { i18n.changeLanguage('ta'); localStorage.setItem('language', 'ta'); }}
+            className={`block w-full text-left ${i18n.language === 'ta' ? 'text-kisan-green font-medium' : 'text-gray-700'}`}
           >
-            {currentLanguage === 'ta' ? '✓ ' : ''}தமிழ்
+            {i18n.language === 'ta' ? '✓ ' : ''}தமிழ்
           </button>
           <button
-            onClick={() => changeLanguage('te')}
-            className={`block w-full text-left ${currentLanguage === 'te' ? 'text-kisan-green font-medium' : 'text-gray-700'}`}
+            onClick={() => { i18n.changeLanguage('te'); localStorage.setItem('language', 'te'); }}
+            className={`block w-full text-left ${i18n.language === 'te' ? 'text-kisan-green font-medium' : 'text-gray-700'}`}
           >
-            {currentLanguage === 'te' ? '✓ ' : ''}తెలుగు
+            {i18n.language === 'te' ? '✓ ' : ''}తెలుగు
           </button>
         </div>
       </div>
@@ -161,6 +153,9 @@
           Sign out
         </button>
       </div>
+
+      {/* Make inner content scrollable while header stays */}
+      
     </div>
   );
 };
